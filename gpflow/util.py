--- conflicted
+++ resolved
@@ -1,10 +1,6 @@
 import copy
 import logging
-<<<<<<< HEAD
-from typing import List, Union, Callable
-=======
-from typing import List, Union, Callable, Tuple
->>>>>>> 4701ee0c
+from typing import Callable, List, Union
 
 import numpy as np
 import tensorflow as tf
@@ -76,20 +72,12 @@
 def training_loop(closure: Callable[..., tf.Tensor],
                   optimizer=tf.optimizers.Adam(),
                   var_list: List[tf.Variable] = None,
-<<<<<<< HEAD
-                  apply_jit=True,
-                  maxiter=1e3):
-    """
-    Simple generic training loop in TF-2.0. At each iteration uses a GradientTape to compute
-    the gradients of a loss function with respect to a set of variables.
-=======
                   jit=True,
                   maxiter=1e3):
     """
     Simple generic training loop. At each iteration uses a GradientTape to compute
     the gradients of a loss function with respect to a set of variables.
 
->>>>>>> 4701ee0c
     :param closure: Callable that constructs a loss function based on data and model being trained
     :param optimizer: tf.optimizers or tf.keras.optimizers that updates variables by applying the
     corresponding loss gradients
@@ -97,10 +85,6 @@
     :param maxiter: Maximum number of
     :return:
     """
-<<<<<<< HEAD
-
-=======
->>>>>>> 4701ee0c
     def optimization_step():
         with tf.GradientTape() as tape:
             tape.watch(var_list)
@@ -108,16 +92,8 @@
             grads = tape.gradient(loss, var_list)
         optimizer.apply_gradients(zip(grads, var_list))
 
-<<<<<<< HEAD
-    if apply_jit:
-        optimization_step = tf.function(optimization_step)
-
-    for _ in range(int(maxiter)):
-        optimization_step()
-=======
     if jit:
         optimization_step = tf.function(optimization_step)
 
     for _ in range(int(maxiter)):
-        optimization_step()
->>>>>>> 4701ee0c
+        optimization_step()