# Copyright 2016 James Hensman, alexggmatthews
#
# Licensed under the Apache License, Version 2.0 (the "License");
# you may not use this file except in compliance with the License.
# You may obtain a copy of the License at
#
# http://www.apache.org/licenses/LICENSE-2.0
#
# Unless required by applicable law or agreed to in writing, software
# distributed under the License is distributed on an "AS IS" BASIS,
# WITHOUT WARRANTIES OR CONDITIONS OF ANY KIND, either express or implied.
# See the License for the specific language governing permissions and
# limitations under the License.

from __future__ import absolute_import

import numpy as np
import tensorflow as tf

from . import settings
from .misc import vec_to_tri
from .core.base import ITransform


class Transform(ITransform): # pylint: disable=W0223
    pass


class Identity(Transform):
    """
    The identity transform: y = x
    """
    def forward_tensor(self, x):
        return tf.identity(x)

    def forward(self, x):
        return x

    def backward(self, y):
        return y

    def log_jacobian_tensor(self, x):
        return tf.zeros((1,), settings.tf_float)

    def __str__(self):
        return '(none)'


class Chain(Transform):
    """
    Chain two transformations together:
    .. math::
       y = t_1(t_2(x))
    where y is the natural parameter and x is the free state
    """

    def __init__(self, t1, t2):
        self.t1 = t1
        self.t2 = t2

    def forward_tensor(self, x):
        return self.t1.forward_tensor(self.t2.forward_tensor(x))

    def forward(self, x):
        return self.t1.forward(self.t2.forward(x))

    def backward(self, y):
        return self.t2.backward(self.t1.backward(y))

    def log_jacobian_tensor(self, x):
        return self.t1.log_jacobian_tensor(self.t2.forward_tensor(x)) + self.t2.log_jacobian_tensor(x)

    def __str__(self):
        return "{} {}".format(self.t1.__str__(), self.t2.__str__())


class Exp(Transform):
    """
    The exponential transform:

       y = \exp(x) + \epsilon

    x is a free variable, y is always positive. The epsilon value (self.lower)
    prevents the optimizer reaching numerical zero.
    """
    def __init__(self, lower=1e-6):
        self._lower = lower

    def forward_tensor(self, x):
        return tf.exp(x) + self._lower

    def forward(self, x):
        return np.exp(x) + self._lower

    def backward(self, y):
        return np.log(y - self._lower)

    def log_jacobian_tensor(self, x):
        return tf.reduce_sum(x)

    def __str__(self):
        return 'Exp'


class Log1pe(Transform):
    """
    A transform of the form
    .. math::

       y = \log(1 + \exp(x))

    x is a free variable, y is always positive.

    This function is known as 'softplus' in tensorflow.
    """

    def __init__(self, lower=1e-6):
        """
        lower is a float that defines the minimum value that this transform can
        take, default 1e-6. This helps stability during optimization, because
        aggressive optimizers can take overly-long steps which lead to zero in
        the transformed variable, causing an error.
        """
        self._lower = lower

    def forward(self, x):
        """
        Implementation of softplus. Overflow avoided by use of the logaddexp function.
        self._lower is added before returning.
        """
        return np.logaddexp(0, x) + self._lower

    def forward_tensor(self, x):
        return tf.nn.softplus(x) + self._lower

    def log_jacobian_tensor(self, x):
        return tf.negative(tf.reduce_sum(tf.nn.softplus(tf.negative(x))))

    def backward(self, y):
        """
        Inverse of the softplus transform:
        .. math::

           x = \log( \exp(y) - 1)

        The bound for the input y is [self._lower. inf[, self._lower is
        subtracted prior to any calculations. The implementation avoids overflow
        explicitly by applying the log sum exp trick:
        .. math::

           \log ( \exp(y) - \exp(0)) &= ys + \log( \exp(y-ys) - \exp(-ys)) \\
                                     &= ys + \log( 1 - \exp(-ys)

           ys = \max(0, y)

        As y can not be negative, ys could be replaced with y itself.
        However, in case :math:`y=0` this results in np.log(0). Hence the zero is
        replaced by a machine epsilon.
        .. math::

           ys = \max( \epsilon, y)


        """
        ys = np.maximum(y - self._lower, np.finfo(settings.np_float).eps)
        return ys + np.log(-np.expm1(-ys))

    def __str__(self):
        return '+ve'


class Logistic(Transform):
    """
    The logistic transform, useful for keeping variables constrained between the limits a and b:
    .. math::

       y = a + (b-a) s(x)
       s(x) = 1 / (1 + \exp(-x))
    """
    def __init__(self, a=0., b=1.):
        if a >= b:
            raise ValueError("a must be smaller than b")
        self.a, self.b = float(a), float(b)

    def forward_tensor(self, x):
        ex = tf.exp(-x)
        return self.a + (self.b - self.a) / (1. + ex)

    def forward(self, x):
        ex = np.exp(-x)
        return self.a + (self.b - self.a) / (1. + ex)

    def backward(self, y):
        return -np.log((self.b - self.a) / (y - self.a) - 1.)

    def log_jacobian_tensor(self, x):
        return tf.reduce_sum(x - 2. * tf.log(tf.exp(x) + 1.) + np.log(self.b - self.a))

    def __str__(self):
        return "[{}, {}]".format(self.a, self.b)


class Rescale(Transform):
    """
    A transform that can linearly rescale parameters:
    .. math::
       y = factor * x

    Use `Chain` to combine this with another transform such as Log1pe:
    `Chain(Rescale(), otherTransform())` results in
       y = factor * t(x)
    `Chain(otherTransform(), Rescale())` results in
       y = t(factor * x)

    This is useful for avoiding overly large or small scales in optimization/MCMC.
    """
    def __init__(self, factor=1.0):
        self.factor = float(factor)

    def forward_tensor(self, x):
        return x * self.factor

    def forward(self, x):
        return x * self.factor

    def backward(self, y):
        return y / self.factor

    def log_jacobian_tensor(self, x):
<<<<<<< HEAD
        N = tf.reduce_prod(tf.shape(x))
        return tf.cast(N, settings.tf_float) * tf.log(self.factor)
=======
        N = tf.cast(tf.reduce_prod(tf.shape(x)), dtype=settings.tf_float)
        factor = tf.cast(self.factor, dtype=settings.tf_float)
        log_factor = tf.log(factor)
        log_jacobian = self.chain_transform.log_jacobian_tensor(x * self.factor)
        return N * log_factor + log_jacobian
>>>>>>> 516fe864

    def __str__(self):
        return "{}*".format(self.factor)


class DiagMatrix(Transform):
    """
    A transform to represent diagonal matrices.

    The output of this transform is a N x dim x dim array of diagonal matrices.
    The constructor argument `dim` specifies the size of the matrices.

    Additionally, to ensure that the matrices are positive definite, the
    diagonal elements are pushed through a 'positive' transform, defaulting to
    log1pe.
    """

    def __init__(self, dim=1, positive_transform=Log1pe()):
        self.dim = dim
        self._lower = 1e-6
        self._positive_transform = positive_transform

    def forward(self, x):
        # Create diagonal matrix
        x = self._positive_transform.forward(x).reshape((-1, self.dim))
        m = np.zeros((x.shape[0], x.shape[1], x.shape[1]))
        m[(np.s_[:],) + np.diag_indices(x.shape[1])] = x
        return m

    def backward(self, y):
        # Return diagonals of matrices
        return self._positive_transform.backward(y.reshape(-1, self.dim, self.dim).diagonal(0, 1, 2).flatten())

    def forward_tensor(self, x):
        return tf.matrix_diag(tf.reshape(self._positive_transform.forward_tensor(x), (-1, self.dim)))

    def log_jacobian_tensor(self, x):
        return tf.zeros((1,), settings.tf_float) + self._positive_transform.log_jacobian_tensor(x)

    def __str__(self):
        return 'DiagMatrix'


class LowerTriangular(Transform):
    """
    A transform of the form

       tri_mat = vec_to_tri(x)

    x is a free variable, y is always a list of lower triangular matrices sized
    (N x N x D).
    """

    def __init__(self, N, num_matrices=1, squeeze=False):
        """
        Create an instance of LowerTriangular transform.
        Args:
            N the size of the final lower triangular matrices.
            num_matrices: Number of matrices to be stored.
            squeeze: If num_matrices == 1, drop the redundant axis.
        """
        self.num_matrices = num_matrices  # We need to store this for reconstruction.
        self.squeeze = squeeze
        self.N = N

    def _validate_vector_length(self, length):
        """
        Check whether the vector length is consistent with being a triangular
         matrix and with `self.num_matrices`.
        Args:
            length: Length of the free state vector.

        Returns: Length of the vector with the lower triangular elements.

        """
        L = length / self.num_matrices
        if int(((L * 8) + 1) ** 0.5) ** 2.0 != (L * 8 + 1):
            raise ValueError("The free state must be a triangle number.")
        return L

    def forward(self, x):
        """
        Transforms from the free state to the variable.
        Args:
            x: Free state vector. Must have length of `self.num_matrices` *
                triangular_number.

        Returns:
            Reconstructed variable.
        """
        L = self._validate_vector_length(len(x))
        matsize = int((L * 8 + 1) ** 0.5 * 0.5 - 0.5)
        xr = np.reshape(x, (self.num_matrices, -1))
        var = np.zeros((matsize, matsize, self.num_matrices), settings.np_float)
        for i in range(self.num_matrices):
            indices = np.tril_indices(matsize, 0)
            var[indices + (np.zeros(len(indices[0])).astype(int) + i,)] = xr[i, :]
        return var.squeeze() if self.squeeze else var

    def backward(self, y):
        """
        Transforms from the variable to the free state.
        Args:
            y: Variable representation.

        Returns:
            Free state.
        """
        N = int(np.sqrt(y.size / self.num_matrices))
        reshaped = np.reshape(y, (N, N, self.num_matrices))
        size = len(reshaped)
        triangular = reshaped[np.tril_indices(size, 0)].T
        return triangular

    def forward_tensor(self, x):
        reshaped = tf.reshape(x, (self.num_matrices, -1))
        fwd = tf.transpose(vec_to_tri(reshaped, self.N), [1, 2, 0])
        return tf.squeeze(fwd) if self.squeeze else fwd

    def log_jacobian_tensor(self, x):
        return tf.zeros((1,), settings.tf_float)

    def __str__(self):
        return "LoTri->vec"


positive = Log1pe()<|MERGE_RESOLUTION|>--- conflicted
+++ resolved
@@ -227,16 +227,11 @@
         return y / self.factor
 
     def log_jacobian_tensor(self, x):
-<<<<<<< HEAD
-        N = tf.reduce_prod(tf.shape(x))
-        return tf.cast(N, settings.tf_float) * tf.log(self.factor)
-=======
         N = tf.cast(tf.reduce_prod(tf.shape(x)), dtype=settings.tf_float)
         factor = tf.cast(self.factor, dtype=settings.tf_float)
         log_factor = tf.log(factor)
         log_jacobian = self.chain_transform.log_jacobian_tensor(x * self.factor)
         return N * log_factor + log_jacobian
->>>>>>> 516fe864
 
     def __str__(self):
         return "{}*".format(self.factor)
