# Copyright 2016 James Hensman, Valentine Svensson, alexggmatthews, Mark van der Wilk
#
# Licensed under the Apache License, Version 2.0 (the "License");
# you may not use this file except in compliance with the License.
# You may obtain a copy of the License at
#
# http://www.apache.org/licenses/LICENSE-2.0
#
# Unless required by applicable law or agreed to in writing, software
# distributed under the License is distributed on an "AS IS" BASIS,
# WITHOUT WARRANTIES OR CONDITIONS OF ANY KIND, either express or implied.
# See the License for the specific language governing permissions and
# limitations under the License.
from typing import Union

import numpy as np
import tensorflow as tf

from .. import kullback_leiblers
from ..conditionals import conditional
from ..covariances import Kuu
from ..models.model import GPModel
from ..base import Parameter, positive, triangular
from ..config import default_float, default_jitter
from .util import inducingpoint_wrapper


class SVGP(GPModel):
    """
    This is the Sparse Variational GP (SVGP). The key reference is

    ::

      @inproceedings{hensman2014scalable,
        title={Scalable Variational Gaussian Process Classification},
        author={Hensman, James and Matthews, Alexander G. de G. and Ghahramani, Zoubin},
        booktitle={Proceedings of AISTATS},
        year={2015}
      }

    """

    def __init__(self,
                 kernel,
                 likelihood,
                 inducing_variables=None,
                 mean_function=None,
                 num_latent=1,
                 q_diag=False,
                 q_mu=None,
                 q_sqrt=None,
                 whiten=True,
                 num_data=None):
        """
        - X is a data matrix, size [N, D]
        - Y is a data matrix, size [N, P]
        - kernel, likelihood, mean_function are appropriate GPflow objects
        - Z is a matrix of pseudo inputs, size [M, D]
        - num_latent is the number of latent process to use, default to
          Y.shape[1]
        - q_diag is a boolean. If True, the covariance is approximated by a
          diagonal matrix.
        - whiten is a boolean. If True, we use the whitened representation of
          the inducing points.
        - minibatch_size, if not None, turns on mini-batching with that size.
        - num_data is the total number of observations, default to X.shape[0]
          (relevant when feeding in external minibatches)
        """
        # init the super class, accept args
        super().__init__(kernel, likelihood, mean_function, num_latent)
        self.num_data = num_data
        self.q_diag = q_diag
        self.whiten = whiten
        self.inducing_variables = inducingpoint_wrapper(inducing_variables)

        # init variational parameters
        num_inducing = len(self.inducing_variables)
        self._init_variational_parameters(num_inducing, q_mu, q_sqrt, q_diag)

    def _init_variational_parameters(self, num_inducing, q_mu, q_sqrt, q_diag):
        """
        Constructs the mean and cholesky of the covariance of the variational Gaussian posterior.
        If a user passes values for `q_mu` and `q_sqrt` the routine checks if they have consistent
        and correct shapes. If a user does not specify any values for `q_mu` and `q_sqrt`, the routine
        initializes them, their shape depends on `num_inducing` and `q_diag`.

        Note: most often the comments refer to the number of observations (=output dimensions) with P,
        number of latent GPs with L, and number of inducing points M. Typically P equals L,
        but when certain multioutput kernels are used, this can change.

        Parameters
        ----------
        :param num_inducing: int
            Number of inducing variables, typically refered to as M.
        :param q_mu: np.array or None
            Mean of the variational Gaussian posterior. If None the function will initialise
            the mean with zeros. If not None, the shape of `q_mu` is checked.
        :param q_sqrt: np.array or None
            Cholesky of the covariance of the variational Gaussian posterior.
            If None the function will initialise `q_sqrt` with identity matrix.
            If not None, the shape of `q_sqrt` is checked, depending on `q_diag`.
        :param q_diag: bool
            Used to check if `q_mu` and `q_sqrt` have the correct shape or to
            construct them with the correct shape. If `q_diag` is true,
            `q_sqrt` is two dimensional and only holds the square root of the
            covariance diagonal elements. If False, `q_sqrt` is three dimensional.
        """
        q_mu = np.zeros(
            (num_inducing, self.num_latent)) if q_mu is None else q_mu
        self.q_mu = Parameter(q_mu, dtype=default_float())  # [M, P]

        if q_sqrt is None:
            if self.q_diag:
                ones = np.ones((num_inducing, self.num_latent),
                               dtype=default_float())
                self.q_sqrt = Parameter(ones, transform=positive())  # [M, P]
            else:
<<<<<<< HEAD
                q_sqrt = [
                    np.eye(num_inducing, dtype=default_float())
                    for _ in range(self.num_latent)
                ]
                q_sqrt = np.array(q_sqrt)
                self.q_sqrt = Parameter(q_sqrt,
                                        transform=triangular())  # [P, M, M]
=======
                q_sqrt = np.array([np.eye(num_inducing, dtype=settings.float_type) for _ in range(self.num_latent)])
                self.q_sqrt = Parameter(
                    q_sqrt, transform=transforms.LowerTriangular(num_inducing, self.num_latent))  # P x M x M
>>>>>>> 44989ecc
        else:
            if q_diag:
                assert q_sqrt.ndim == 2
                self.num_latent = q_sqrt.shape[1]
                self.q_sqrt = Parameter(q_sqrt,
                                        transform=positive())  # [M, L|P]
            else:
                assert q_sqrt.ndim == 3
                self.num_latent = q_sqrt.shape[0]
                num_inducing = q_sqrt.shape[1]
<<<<<<< HEAD
                self.q_sqrt = Parameter(q_sqrt,
                                        transform=triangular())  # [L|P, M, M]

    def prior_kl(self):
        K = None
        if not self.whiten:
            K = Kuu(self.inducing_variables, self.kernel,
                    jitter=default_jitter())  # [P, M, M] or [M, M]
=======
                self.q_sqrt = Parameter(
                    q_sqrt, transform=transforms.LowerTriangular(num_inducing, self.num_latent))  # L/P x M x M

    @params_as_tensors
    def build_prior_KL(self):
        if self.whiten:
            K = None
        else:
            K = Kuu(self.feature, self.kern, jitter=settings.numerics.jitter_level)  # (P x) x M x M

>>>>>>> 44989ecc
        return kullback_leiblers.gauss_kl(self.q_mu, self.q_sqrt, K)

    def log_likelihood(self, X: tf.Tensor, Y: tf.Tensor) -> tf.Tensor:
        """
        This gives a variational bound on the model likelihood.
        """
        kl = self.prior_kl()
        f_mean, f_var = self.predict_f(X,
                                       full_cov=False,
                                       full_output_cov=False)
        var_exp = self.likelihood.variational_expectations(f_mean, f_var, Y)
        if self.num_data is not None:
            num_data = tf.cast(self.num_data, kl.dtype)
            minibatch_size = tf.cast(X.shape[0], kl.dtype)
            scale = num_data / minibatch_size
        else:
            scale = tf.cast(1.0, kl.dtype)
        return tf.reduce_sum(var_exp) * scale - kl

<<<<<<< HEAD
    def elbo(self, X: tf.Tensor, Y: tf.Tensor) -> tf.Tensor:
        """
        This returns the evidence lower bound (ELBO) of the log marginal likelihood.
        """
        return self.neg_log_marginal_likelihood(X, Y)

    def predict_f(self, Xnew: tf.Tensor, full_cov=False,
                  full_output_cov=False) -> tf.Tensor:
        q_mu = self.q_mu
        q_sqrt = self.q_sqrt
        mu, var = conditional(Xnew,
                              self.inducing_variables,
                              self.kernel,
                              q_mu,
                              q_sqrt=q_sqrt,
                              full_cov=full_cov,
                              white=self.whiten,
                              full_output_cov=full_output_cov)
=======
        # Get prior KL.
        KL = self.build_prior_KL()

        # Get conditionals
        fmean, fvar = self._build_predict(self.X, full_cov=False, full_output_cov=False)

        # Get variational expectations.
        var_exp = self.likelihood.variational_expectations(fmean, fvar, self.Y)

        # re-scale for minibatch size
        scale = tf.cast(self.num_data, settings.float_type) / tf.cast(tf.shape(self.X)[0], settings.float_type)

        likelihood = tf.reduce_sum(var_exp) * scale - KL
        return likelihood

    @params_as_tensors
    def _build_predict(self, Xnew, full_cov=False, full_output_cov=False):
        mu, var = conditional(Xnew, self.feature, self.kern, self.q_mu, q_sqrt=self.q_sqrt, full_cov=full_cov,
                              white=self.whiten, full_output_cov=full_output_cov)
>>>>>>> 44989ecc
        return mu + self.mean_function(Xnew), var<|MERGE_RESOLUTION|>--- conflicted
+++ resolved
@@ -11,18 +11,20 @@
 # WITHOUT WARRANTIES OR CONDITIONS OF ANY KIND, either express or implied.
 # See the License for the specific language governing permissions and
 # limitations under the License.
-from typing import Union
+
 
 import numpy as np
 import tensorflow as tf
 
-from .. import kullback_leiblers
-from ..conditionals import conditional
-from ..covariances import Kuu
+from .. import kullback_leiblers, features
+from .. import settings
+from .. import transforms
+from ..conditionals import conditional, Kuu
+from ..decors import params_as_tensors
 from ..models.model import GPModel
-from ..base import Parameter, positive, triangular
-from ..config import default_float, default_jitter
-from .util import inducingpoint_wrapper
+from ..params import DataHolder
+from ..params import Minibatch
+from ..params import Parameter
 
 
 class SVGP(GPModel):
@@ -33,29 +35,30 @@
 
       @inproceedings{hensman2014scalable,
         title={Scalable Variational Gaussian Process Classification},
-        author={Hensman, James and Matthews, Alexander G. de G. and Ghahramani, Zoubin},
+        author={Hensman, James and Matthews,
+                Alexander G. de G. and Ghahramani, Zoubin},
         booktitle={Proceedings of AISTATS},
         year={2015}
       }
 
     """
 
-    def __init__(self,
-                 kernel,
-                 likelihood,
-                 inducing_variables=None,
+    def __init__(self, X, Y, kern, likelihood, feat=None,
                  mean_function=None,
-                 num_latent=1,
+                 num_latent=None,
                  q_diag=False,
+                 whiten=True,
+                 minibatch_size=None,
+                 Z=None,
+                 num_data=None,
                  q_mu=None,
                  q_sqrt=None,
-                 whiten=True,
-                 num_data=None):
+                 **kwargs):
         """
-        - X is a data matrix, size [N, D]
-        - Y is a data matrix, size [N, P]
-        - kernel, likelihood, mean_function are appropriate GPflow objects
-        - Z is a matrix of pseudo inputs, size [M, D]
+        - X is a data matrix, size N x D
+        - Y is a data matrix, size N x P
+        - kern, likelihood, mean_function are appropriate GPflow objects
+        - Z is a matrix of pseudo inputs, size M x D
         - num_latent is the number of latent process to use, default to
           Y.shape[1]
         - q_diag is a boolean. If True, the covariance is approximated by a
@@ -66,15 +69,22 @@
         - num_data is the total number of observations, default to X.shape[0]
           (relevant when feeding in external minibatches)
         """
+        # sort out the X, Y into MiniBatch objects if required.
+        if minibatch_size is None:
+            X = DataHolder(X)
+            Y = DataHolder(Y)
+        else:
+            X = Minibatch(X, batch_size=minibatch_size, seed=0)
+            Y = Minibatch(Y, batch_size=minibatch_size, seed=0)
+
         # init the super class, accept args
-        super().__init__(kernel, likelihood, mean_function, num_latent)
-        self.num_data = num_data
-        self.q_diag = q_diag
-        self.whiten = whiten
-        self.inducing_variables = inducingpoint_wrapper(inducing_variables)
+        GPModel.__init__(self, X, Y, kern, likelihood, mean_function, num_latent, **kwargs)
+        self.num_data = num_data or X.shape[0]
+        self.q_diag, self.whiten = q_diag, whiten
+        self.feature = features.inducingpoint_wrapper(feat, Z)
 
         # init variational parameters
-        num_inducing = len(self.inducing_variables)
+        num_inducing = len(self.feature)
         self._init_variational_parameters(num_inducing, q_mu, q_sqrt, q_diag)
 
     def _init_variational_parameters(self, num_inducing, q_mu, q_sqrt, q_diag):
@@ -105,49 +115,26 @@
             `q_sqrt` is two dimensional and only holds the square root of the
             covariance diagonal elements. If False, `q_sqrt` is three dimensional.
         """
-        q_mu = np.zeros(
-            (num_inducing, self.num_latent)) if q_mu is None else q_mu
-        self.q_mu = Parameter(q_mu, dtype=default_float())  # [M, P]
+        q_mu = np.zeros((num_inducing, self.num_latent)) if q_mu is None else q_mu
+        self.q_mu = Parameter(q_mu, dtype=settings.float_type)  # M x P
 
         if q_sqrt is None:
             if self.q_diag:
-                ones = np.ones((num_inducing, self.num_latent),
-                               dtype=default_float())
-                self.q_sqrt = Parameter(ones, transform=positive())  # [M, P]
+                self.q_sqrt = Parameter(np.ones((num_inducing, self.num_latent), dtype=settings.float_type),
+                                        transform=transforms.positive)  # M x P
             else:
-<<<<<<< HEAD
-                q_sqrt = [
-                    np.eye(num_inducing, dtype=default_float())
-                    for _ in range(self.num_latent)
-                ]
-                q_sqrt = np.array(q_sqrt)
-                self.q_sqrt = Parameter(q_sqrt,
-                                        transform=triangular())  # [P, M, M]
-=======
                 q_sqrt = np.array([np.eye(num_inducing, dtype=settings.float_type) for _ in range(self.num_latent)])
                 self.q_sqrt = Parameter(
                     q_sqrt, transform=transforms.LowerTriangular(num_inducing, self.num_latent))  # P x M x M
->>>>>>> 44989ecc
         else:
             if q_diag:
                 assert q_sqrt.ndim == 2
                 self.num_latent = q_sqrt.shape[1]
-                self.q_sqrt = Parameter(q_sqrt,
-                                        transform=positive())  # [M, L|P]
+                self.q_sqrt = Parameter(q_sqrt, transform=transforms.positive)  # M x L/P
             else:
                 assert q_sqrt.ndim == 3
                 self.num_latent = q_sqrt.shape[0]
                 num_inducing = q_sqrt.shape[1]
-<<<<<<< HEAD
-                self.q_sqrt = Parameter(q_sqrt,
-                                        transform=triangular())  # [L|P, M, M]
-
-    def prior_kl(self):
-        K = None
-        if not self.whiten:
-            K = Kuu(self.inducing_variables, self.kernel,
-                    jitter=default_jitter())  # [P, M, M] or [M, M]
-=======
                 self.q_sqrt = Parameter(
                     q_sqrt, transform=transforms.LowerTriangular(num_inducing, self.num_latent))  # L/P x M x M
 
@@ -158,46 +145,14 @@
         else:
             K = Kuu(self.feature, self.kern, jitter=settings.numerics.jitter_level)  # (P x) x M x M
 
->>>>>>> 44989ecc
         return kullback_leiblers.gauss_kl(self.q_mu, self.q_sqrt, K)
 
-    def log_likelihood(self, X: tf.Tensor, Y: tf.Tensor) -> tf.Tensor:
+    @params_as_tensors
+    def _build_likelihood(self):
         """
         This gives a variational bound on the model likelihood.
         """
-        kl = self.prior_kl()
-        f_mean, f_var = self.predict_f(X,
-                                       full_cov=False,
-                                       full_output_cov=False)
-        var_exp = self.likelihood.variational_expectations(f_mean, f_var, Y)
-        if self.num_data is not None:
-            num_data = tf.cast(self.num_data, kl.dtype)
-            minibatch_size = tf.cast(X.shape[0], kl.dtype)
-            scale = num_data / minibatch_size
-        else:
-            scale = tf.cast(1.0, kl.dtype)
-        return tf.reduce_sum(var_exp) * scale - kl
 
-<<<<<<< HEAD
-    def elbo(self, X: tf.Tensor, Y: tf.Tensor) -> tf.Tensor:
-        """
-        This returns the evidence lower bound (ELBO) of the log marginal likelihood.
-        """
-        return self.neg_log_marginal_likelihood(X, Y)
-
-    def predict_f(self, Xnew: tf.Tensor, full_cov=False,
-                  full_output_cov=False) -> tf.Tensor:
-        q_mu = self.q_mu
-        q_sqrt = self.q_sqrt
-        mu, var = conditional(Xnew,
-                              self.inducing_variables,
-                              self.kernel,
-                              q_mu,
-                              q_sqrt=q_sqrt,
-                              full_cov=full_cov,
-                              white=self.whiten,
-                              full_output_cov=full_output_cov)
-=======
         # Get prior KL.
         KL = self.build_prior_KL()
 
@@ -217,5 +172,4 @@
     def _build_predict(self, Xnew, full_cov=False, full_output_cov=False):
         mu, var = conditional(Xnew, self.feature, self.kern, self.q_mu, q_sqrt=self.q_sqrt, full_cov=full_cov,
                               white=self.whiten, full_output_cov=full_output_cov)
->>>>>>> 44989ecc
         return mu + self.mean_function(Xnew), var