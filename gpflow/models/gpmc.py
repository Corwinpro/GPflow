--- conflicted
+++ resolved
@@ -11,31 +11,29 @@
 # WITHOUT WARRANTIES OR CONDITIONS OF ANY KIND, either express or implied.
 # See the License for the specific language governing permissions and
 # limitations under the License.
-from typing import Optional
+
 
 import numpy as np
 import tensorflow as tf
-import tensorflow_probability as tfp
 
-from ..kernels import Kernel
-from ..likelihoods import Likelihood
-from ..mean_functions import MeanFunction
-from .model import GPModel, MeanAndVariance, Data
-from ..base import Parameter
+from .. import settings
+from ..params import Parameter, DataHolder
+from ..decors import params_as_tensors
+from ..priors import Gaussian
 from ..conditionals import conditional
-from ..config import default_float, default_jitter
+
+from .model import GPModel
 
 
 class GPMC(GPModel):
-    def __init__(self,
-                 data: Data,
-                 kernel: Kernel,
-                 likelihood: Likelihood,
-                 mean_function: Optional[MeanFunction] = None,
-                 num_latent: int = 1):
+    def __init__(self, X, Y, kern, likelihood,
+                 mean_function=None,
+                 num_latent=None,
+                 **kwargs):
         """
-        data is a tuple of X, Y with X, a data matrix, size [N, D] and Y, a data matrix, size [N, R]
-        kernel, likelihood, mean_function are appropriate GPflow objects
+        X is a data matrix, size N x D
+        Y is a data matrix, size N x R
+        kern, likelihood, mean_function are appropriate GPflow objects
 
         This is a vanilla implementation of a GP with a non-Gaussian
         likelihood. The latent function values are represented by centered
@@ -49,34 +47,46 @@
             L L^T = K
 
         """
-        super().__init__(kernel, likelihood, mean_function, num_latent)
-        self.data = data
-        self.num_data = data[0].shape[0]
+        X = DataHolder(X)
+        Y = DataHolder(Y)
+        GPModel.__init__(self, X, Y, kern, likelihood, mean_function, num_latent, **kwargs)
+        self.num_data = X.shape[0]
         self.V = Parameter(np.zeros((self.num_data, self.num_latent)))
-        self.V.prior = tfp.distributions.Normal(loc=0., scale=1.)
+        self.V.prior = Gaussian(0., 1.)
 
-<<<<<<< HEAD
-    def log_likelihood(self, *args, **kwargs) -> tf.Tensor:
+    def compile(self, session=None):
         """
-=======
+        Before calling the standard compile function, check to see if the size
+        of the data has changed and add parameters appropriately.
+
+        This is necessary because the shape of the parameters depends on the
+        shape of the data.
+        """
+        if not self.num_data == self.X.shape[0]:
+            self.num_data = self.X.shape[0]
+            self.V = Parameter(np.zeros((self.num_data, self.num_latent)))
+            self.V.prior = Gaussian(0., 1.)
+
+        return super(GPMC, self).compile(session=session)
+
     @params_as_tensors
     def _build_likelihood(self):
         r"""
->>>>>>> 44989ecc
         Construct a tf function to compute the likelihood of a general GP
         model.
 
             \log p(Y, V | theta).
 
         """
-        x_data, y_data = self.data
-        K = self.kernel(x_data)
-        L = tf.linalg.cholesky(K + tf.eye(tf.shape(x_data)[0], dtype=default_float()) * default_jitter())
-        F = tf.linalg.matmul(L, self.V) + self.mean_function(x_data)
+        K = self.kern.K(self.X)
+        L = tf.cholesky(
+            K + tf.eye(tf.shape(self.X)[0], dtype=settings.float_type) * settings.numerics.jitter_level)
+        F = tf.matmul(L, self.V) + self.mean_function(self.X)
 
-        return tf.reduce_sum(self.likelihood.log_prob(F, y_data))
+        return tf.reduce_sum(self.likelihood.logp(F, self.Y))
 
-    def predict_f(self, Xnew: tf.Tensor, full_cov=False, full_output_cov=False) -> MeanAndVariance:
+    @params_as_tensors
+    def _build_predict(self, Xnew, full_cov=False):
         """
         Xnew is a data matrix, point at which we want to predict
 
@@ -87,6 +97,7 @@
         where F* are points on the GP at Xnew, F=LV are points on the GP at X.
 
         """
-        x_data, y_data = self.data
-        mu, var = conditional(Xnew, x_data, self.kernel, self.V, full_cov=full_cov, q_sqrt=None, white=True)
+        mu, var = conditional(Xnew, self.X, self.kern, self.V,
+                              full_cov=full_cov,
+                              q_sqrt=None, white=True)
         return mu + self.mean_function(Xnew), var