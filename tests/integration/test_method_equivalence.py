# Copyright 2019 the GPflow authors.
#
# Licensed under the Apache License, Version 2.0 (the "License");
# you may not use this file except in compliance with the License.
# You may obtain a copy of the License at
#
# http://www.apache.org/licenses/LICENSE-2.0
#
# Unless required by applicable law or agreed to in writing, software
# distributed under the License is distributed on an "AS IS" BASIS,
# WITHOUT WARRANTIES OR CONDITIONS OF ANY KIND, either express or implied.
# See the License for the specific language governing permissions and
# limitations under the License.

import numpy as np
import pytest
import tensorflow as tf
from numpy.testing import assert_allclose

import gpflow
from gpflow.config import default_jitter
from gpflow.mean_functions import Constant
from gpflow.models import ExternalDataTrainingLossMixin, maximum_log_likelihood_objective

rng = np.random.RandomState(0)


class Datum:
    X = rng.rand(20, 1) * 10
    Y = np.sin(X) + 0.9 * np.cos(X * 1.6) + rng.randn(*X.shape) * 0.8
    Y = np.tile(Y, 2)  # two identical columns
    Xtest = rng.rand(10, 1) * 10
    data = (X, Y)


class DatumVGP:
    N, Ns, DX, DY = 100, 10, 2, 2
    np.random.seed(1)
    X = np.random.randn(N, DX)
    Xs = np.random.randn(Ns, DX)
    Y = np.random.randn(N, DY)
    q_mu = np.random.randn(N, DY)
    q_sqrt = np.random.randn(DY, N, N)
    q_alpha = np.random.randn(N, DX)
    q_lambda = np.random.randn(N, DX) ** 2
    data = (X, Y)


def _create_full_gp_model():
    """
    GP Regression
    """
    full_gp_model = gpflow.models.GPR(
        (Datum.X, Datum.Y),
        kernel=gpflow.kernels.SquaredExponential(),
        mean_function=gpflow.mean_functions.Constant(),
    )
    return full_gp_model


def _create_approximate_models():
    """
    1) Variational GP (with the likelihood set to Gaussian)
    2) Sparse variational GP (likelihood is Gaussian, inducing points
       at the data)
    3) Sparse variational GP (as above, but with the whitening rotation
       of the inducing variables)
    4) Sparse variational GP Regression (as above, but there the inducing
       variables are 'collapsed' out, as in Titsias 2009)
    5) FITC Sparse GP Regression
    """
    model_1 = gpflow.models.VGP(
        (Datum.X, Datum.Y),
        kernel=gpflow.kernels.SquaredExponential(),
        likelihood=gpflow.likelihoods.Gaussian(),
        mean_function=gpflow.mean_functions.Constant(),
    )

    model_2 = gpflow.models.SVGP(
        kernel=gpflow.kernels.SquaredExponential(),
        likelihood=gpflow.likelihoods.Gaussian(),
        inducing_variable=Datum.X.copy(),
        q_diag=False,
        whiten=False,
        mean_function=gpflow.mean_functions.Constant(),
        num_latent_gps=Datum.Y.shape[1],
    )
    gpflow.set_trainable(model_2.inducing_variable, False)

    model_3 = gpflow.models.SVGP(
        kernel=gpflow.kernels.SquaredExponential(),
        likelihood=gpflow.likelihoods.Gaussian(),
        inducing_variable=Datum.X.copy(),
        q_diag=False,
        whiten=True,
        mean_function=gpflow.mean_functions.Constant(),
        num_latent_gps=Datum.Y.shape[1],
    )
    gpflow.set_trainable(model_3.inducing_variable, False)

    model_4 = gpflow.models.SGPR(
        (Datum.X, Datum.Y),
        kernel=gpflow.kernels.SquaredExponential(),
        inducing_variable=Datum.X.copy(),
        mean_function=Constant(),
    )
    gpflow.set_trainable(model_4.inducing_variable, False)

    model_5 = gpflow.models.GPRFITC(
        (Datum.X, Datum.Y),
        kernel=gpflow.kernels.SquaredExponential(),
        inducing_variable=Datum.X.copy(),
        mean_function=Constant(),
    )
    gpflow.set_trainable(model_5.inducing_variable, False)

    return model_1, model_2, model_3, model_4, model_5


def _create_vgp_model(kernel, likelihood, q_mu=None, q_sqrt=None):
    model_vgp = gpflow.models.VGP((DatumVGP.X, DatumVGP.Y), kernel, likelihood)
    if q_mu is not None and q_sqrt is not None:
        model_vgp.q_mu.assign(q_mu)
        model_vgp.q_sqrt.assign(q_sqrt)
    return model_vgp


def _create_vgpao_model(kernel, likelihood, q_alpha, q_lambda):
    model_vgpoa = gpflow.models.VGPOpperArchambeau(
        (DatumVGP.X, DatumVGP.Y), kernel, likelihood, num_latent_gps=DatumVGP.DY
    )
    model_vgpoa.q_alpha.assign(q_alpha)
    model_vgpoa.q_lambda.assign(q_lambda)

    return model_vgpoa


def _create_svgp_model(kernel, likelihood, q_mu, q_sqrt, whiten):
    model_svgp = gpflow.models.SVGP(
        kernel,
        likelihood,
        DatumVGP.X.copy(),
        whiten=whiten,
        q_diag=False,
        num_latent_gps=DatumVGP.DY,
    )
    model_svgp.q_mu.assign(q_mu)
    model_svgp.q_sqrt.assign(q_sqrt)
    return model_svgp


@pytest.mark.parametrize("approximate_model", _create_approximate_models())
def test_equivalence(approximate_model):
    """
    With a Gaussian likelihood, and inducing points (where appropriate)
    positioned at the data, many of the gpflow methods are equivalent (perhaps
    subject to some optimization).
    """

    def optimize(model):
        opt = gpflow.optimizers.Scipy()
        loss = (
            model.training_loss_closure(Datum.data)
            if isinstance(model, ExternalDataTrainingLossMixin)
            else model.training_loss
        )
<<<<<<< HEAD
        opt.minimize(loss, model.trainable_variables, options=dict(maxiter=300))
=======
        opt.minimize(loss, model.trainable_variables, options=dict(maxiter=3000))
        if isinstance(model, gpflow.models.SVGP) and not model.whiten:
            # The (S)VGP model in non-whitened representation has significantly
            # worse optimization behaviour. To get the tests to pass, we need
            # to optimize much harder: we set ftol=gtol=0.0 to enforce
            # continued optimization.
            opt.minimize(
                loss, model.trainable_variables, options=dict(maxiter=6000, ftol=0.0, gtol=0.0)
            )
>>>>>>> 3d42bbf7

    gpr_model = _create_full_gp_model()
    optimize(gpr_model)
    optimize(approximate_model)

    gpr_likelihood = gpr_model.log_marginal_likelihood()
    approximate_likelihood = maximum_log_likelihood_objective(approximate_model, Datum.data)
    assert_allclose(approximate_likelihood, gpr_likelihood, rtol=1e-6)

    gpr_kernel_ls = gpr_model.kernel.lengthscales.numpy()
    gpr_kernel_var = gpr_model.kernel.variance.numpy()

    approximate_kernel_ls = approximate_model.kernel.lengthscales.numpy()
    approximate_kernel_var = approximate_model.kernel.variance.numpy()

    assert_allclose(gpr_kernel_ls, approximate_kernel_ls, 1e-4)
    assert_allclose(gpr_kernel_var, approximate_kernel_var, 1e-3)

    gpr_mu, gpr_var = gpr_model.predict_y(Datum.Xtest)
    approximate_mu, approximate_var = approximate_model.predict_y(Datum.Xtest)

    assert_allclose(gpr_mu, approximate_mu, 1e-3)
    assert_allclose(gpr_var, approximate_var, 1e-4)


def test_equivalence_vgp_and_svgp():
    kernel = gpflow.kernels.Matern52()
    likelihood = gpflow.likelihoods.StudentT()

    svgp_model = _create_svgp_model(kernel, likelihood, DatumVGP.q_mu, DatumVGP.q_sqrt, whiten=True)
    vgp_model = _create_vgp_model(kernel, likelihood, DatumVGP.q_mu, DatumVGP.q_sqrt)

    likelihood_svgp = svgp_model.elbo(DatumVGP.data)
    likelihood_vgp = vgp_model.elbo()
    assert_allclose(likelihood_svgp, likelihood_vgp, rtol=1e-2)

    svgp_mu, svgp_var = svgp_model.predict_f(DatumVGP.Xs)
    vgp_mu, vgp_var = vgp_model.predict_f(DatumVGP.Xs)

    assert_allclose(svgp_mu, vgp_mu)
    assert_allclose(svgp_var, vgp_var)


def test_equivalence_vgp_and_opper_archambeau():
    kernel = gpflow.kernels.Matern52()
    likelihood = gpflow.likelihoods.StudentT()

    vgp_oa_model = _create_vgpao_model(kernel, likelihood, DatumVGP.q_alpha, DatumVGP.q_lambda)

    K = kernel(DatumVGP.X) + np.eye(DatumVGP.N) * default_jitter()
    L = np.linalg.cholesky(K)
    L_inv = np.linalg.inv(L)
    K_inv = np.linalg.inv(K)

    mean = K @ DatumVGP.q_alpha

    prec_dnn = K_inv[None, :, :] + np.array([np.diag(l ** 2) for l in DatumVGP.q_lambda.T])
    var_dnn = np.linalg.inv(prec_dnn)

    svgp_model_unwhitened = _create_svgp_model(
        kernel, likelihood, mean, np.linalg.cholesky(var_dnn), whiten=False
    )

    mean_white_nd = L_inv.dot(mean)
    var_white_dnn = np.einsum("nN,dNM,mM->dnm", L_inv, var_dnn, L_inv)
    q_sqrt_nnd = np.linalg.cholesky(var_white_dnn)

    vgp_model = _create_vgp_model(kernel, likelihood, mean_white_nd, q_sqrt_nnd)

    likelihood_vgp = vgp_model.elbo()
    likelihood_vgp_oa = vgp_oa_model.elbo()
    likelihood_svgp_unwhitened = svgp_model_unwhitened.elbo(DatumVGP.data)

    assert_allclose(likelihood_vgp, likelihood_vgp_oa, rtol=1e-2)
    assert_allclose(likelihood_vgp, likelihood_svgp_unwhitened, rtol=1e-2)

    vgp_oa_mu, vgp_oa_var = vgp_oa_model.predict_f(DatumVGP.Xs)
    svgp_unwhitened_mu, svgp_unwhitened_var = svgp_model_unwhitened.predict_f(DatumVGP.Xs)
    vgp_mu, vgp_var = vgp_model.predict_f(DatumVGP.Xs)

    assert_allclose(vgp_oa_mu, vgp_mu)
    assert_allclose(vgp_oa_var, vgp_var, rtol=1e-4)  # jitter?
    assert_allclose(svgp_unwhitened_mu, vgp_mu)
    assert_allclose(svgp_unwhitened_var, vgp_var, rtol=1e-4)


class DatumUpper:
    rng = np.random.default_rng(123)
    X = rng.random((100, 1))
    Y = np.sin(1.5 * 2 * np.pi * X) + rng.standard_normal(X.shape) * 0.1 + 5.3
    assert Y.mean() > 5.0, "offset ensures a regression test against the bug fixed by PR #1560"
    data = (X, Y)


def test_upper_bound_few_inducing_points():
    """
    Test for upper bound for regression marginal likelihood
    """
    model_vfe = gpflow.models.SGPR(
        (DatumUpper.X, DatumUpper.Y),
        gpflow.kernels.SquaredExponential(),
        inducing_variable=DatumUpper.X[:10, :].copy(),
        mean_function=Constant(),
    )
    opt = gpflow.optimizers.Scipy()

    opt.minimize(
        model_vfe.training_loss, variables=model_vfe.trainable_variables, options=dict(maxiter=500),
    )

    full_gp = gpflow.models.GPR(
        (DatumUpper.X, DatumUpper.Y),
        kernel=gpflow.kernels.SquaredExponential(),
        mean_function=Constant(),
    )
    full_gp.kernel.lengthscales.assign(model_vfe.kernel.lengthscales)
    full_gp.kernel.variance.assign(model_vfe.kernel.variance)
    full_gp.likelihood.variance.assign(model_vfe.likelihood.variance)
    full_gp.mean_function.c.assign(model_vfe.mean_function.c)

    lml_upper = model_vfe.upper_bound()
    lml_vfe = model_vfe.elbo()
    lml_full_gp = full_gp.log_marginal_likelihood()

    assert lml_vfe < lml_full_gp
    assert lml_full_gp < lml_upper<|MERGE_RESOLUTION|>--- conflicted
+++ resolved
@@ -164,9 +164,6 @@
             if isinstance(model, ExternalDataTrainingLossMixin)
             else model.training_loss
         )
-<<<<<<< HEAD
-        opt.minimize(loss, model.trainable_variables, options=dict(maxiter=300))
-=======
         opt.minimize(loss, model.trainable_variables, options=dict(maxiter=3000))
         if isinstance(model, gpflow.models.SVGP) and not model.whiten:
             # The (S)VGP model in non-whitened representation has significantly
@@ -176,7 +173,6 @@
             opt.minimize(
                 loss, model.trainable_variables, options=dict(maxiter=6000, ftol=0.0, gtol=0.0)
             )
->>>>>>> 3d42bbf7
 
     gpr_model = _create_full_gp_model()
     optimize(gpr_model)
