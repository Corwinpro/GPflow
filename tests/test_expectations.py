# Copyright 2018 the GPflow authors.
#
# Licensed under the Apache License, Version 2.0 (the "License");
# you may not use this file except in compliance with the License.
# You may obtain a copy of the License at
#
# http://www.apache.org/licenses/LICENSE-2.0
#
# Unless required by applicable law or agreed to in writing, software
# distributed under the License is distributed on an "AS IS" BASIS,
# WITHOUT WARRANTIES OR CONDITIONS OF ANY KIND, either express or implied.
# See the License for the specific language governing permissions and
# limitations under the License.

import numpy as np
import pytest
import tensorflow as tf
from numpy.testing import assert_allclose
from tensorflow import convert_to_tensor as ctt

import gpflow
from gpflow import inducing_variables, kernels
from gpflow import mean_functions as mf
from gpflow.config import default_float
from gpflow.expectations import expectation, quadrature_expectation
from gpflow.probability_distributions import (DiagonalGaussian, Gaussian,
                                              MarkovGaussian)

rng = np.random.RandomState(1)
RTOL = 1e-6

num_data = 5
num_ind = 4
D_in = 2
D_out = 2

<<<<<<< HEAD
Xmu = ctt(rng.randn(num_data, D_in))
Xmu_markov = ctt(rng.randn(num_data + 1, D_in))  # (N+1)xD
Xcov = rng.randn(num_data, D_in, D_in)
Xcov = ctt(Xcov @ np.transpose(Xcov, (0, 2, 1)))
Z = rng.randn(num_ind, D_in)
=======
class Data:
    num_data = 3
    num_ind = 4
    D_in = 2
    D_out = 2

    Xmu = rng.randn(num_data, D_in)
    Xmu_markov = rng.randn(num_data + 1, D_in)  # (N+1)xD
    Xcov = rng.randn(num_data, D_in, D_in)
    Xcov = Xcov @ np.transpose(Xcov, (0, 2, 1))
    Z = rng.randn(num_ind, D_in)
    Z2 = rng.randn(num_ind - 1, D_in)

    cov_params = rng.randn(num_data + 1, D_in, 2 * D_in) / 2.  # (N+1)xDx2D
    NN_cov = cov_params @ np.transpose(cov_params, (0, 2, 1))  # (N+1)xDxD
    NNplus1_cross = cov_params[:-1] @ np.transpose(cov_params[1:], (0, 2, 1))  # NxDxD
    NNplus1_cross = np.concatenate((NNplus1_cross, np.zeros((1, D_in, D_in))), 0)  # (N+1)xDxD
    Xcov_markov = np.stack([NN_cov, NNplus1_cross])  # 2x(N+1)xDxD



def feat1():
    return features.InducingPoints(Data.Z)


def feat2():
    return features.InducingPoints(Data.Z2)


@pytest.fixture
def feature():
    return feat1()


@cache_tensor
def feature2():
    return feat2()


@cache_tensor
def gauss():
    return Gaussian(
        tf.convert_to_tensor(Data.Xmu),
        tf.convert_to_tensor(Data.Xcov))
>>>>>>> 44989ecc


def markov_gauss():
<<<<<<< HEAD
    cov_params = rng.randn(num_data + 1, D_in, 2 * D_in) / 2.  # (N+1)xDx2D
    Xcov = cov_params @ np.transpose(cov_params, (0, 2, 1))  # (N+1)xDxD
    Xcross = cov_params[:-1] @ np.transpose(cov_params[1:], (0, 2, 1))  # NxDxD
    Xcross = np.concatenate((Xcross, np.zeros((1, D_in, D_in))),
                            0)  # (N+1)xDxD
    Xcov = np.stack([Xcov, Xcross])  # 2x(N+1)xDxD
    return MarkovGaussian(Xmu_markov, ctt(Xcov))


_means = {
    'lin': mf.Linear(A=rng.randn(D_in, D_out), b=rng.randn(D_out)),
    'identity': mf.Identity(input_dim=D_in),
    'const': mf.Constant(c=rng.randn(D_out)),
    'zero': mf.Zero(output_dim=D_out)
}

_distrs = {
    'gauss':
    Gaussian(Xmu, Xcov),
    'dirac_gauss':
    Gaussian(Xmu, np.zeros((num_data, D_in, D_in))),
    'gauss_diag':
    DiagonalGaussian(Xmu, rng.rand(num_data, D_in)),
    'dirac_diag':
    DiagonalGaussian(Xmu, np.zeros((num_data, D_in))),
    'dirac_markov_gauss':
    MarkovGaussian(Xmu_markov, np.zeros((2, num_data + 1, D_in, D_in))),
    'markov_gauss':
    markov_gauss()
}

_kerns = {
    'rbf':
    kernels.SquaredExponential(variance=rng.rand(), lengthscale=rng.rand() + 1.),
    'lin':
    kernels.Linear(variance=rng.rand()),
    'matern':
    kernels.Matern32(variance=rng.rand()),
    'rbf_act_dim_0':
    kernels.SquaredExponential(variance=rng.rand(),
                               lengthscale=rng.rand() + 1.,
                               active_dims=[0]),
    'rbf_act_dim_1':
    kernels.SquaredExponential(variance=rng.rand(),
                               lengthscale=rng.rand() + 1.,
                               active_dims=[1]),
    'lin_act_dim_0':
    kernels.Linear(variance=rng.rand(), active_dims=[0]),
    'lin_act_dim_1':
    kernels.Linear(variance=rng.rand(), active_dims=[1]),
    'rbf_lin_sum':
    kernels.Sum([
        kernels.SquaredExponential(variance=rng.rand(), lengthscale=rng.rand() + 1.),
        kernels.Linear(variance=rng.rand())
    ]),
    'rbf_lin_sum2':
    kernels.Sum([
        kernels.Linear(variance=rng.rand()),
        kernels.SquaredExponential(variance=rng.rand(), lengthscale=rng.rand() + 1.),
        kernels.Linear(variance=rng.rand()),
        kernels.SquaredExponential(variance=rng.rand(), lengthscale=rng.rand() + 1.),
    ]),
    'rbf_lin_prod':
    kernels.Product([
        kernels.SquaredExponential(variance=rng.rand(),
                                   lengthscale=rng.rand() + 1.,
                                   active_dims=[0]),
        kernels.Linear(variance=rng.rand(), active_dims=[1])
=======
    return MarkovGaussian(
        tf.convert_to_tensor(Data.Xmu_markov),
        tf.convert_to_tensor(Data.Xcov_markov))


@cache_tensor
def dirac_markov_gauss():
    return MarkovGaussian(
        tf.convert_to_tensor(Data.Xmu_markov),
        tf.convert_to_tensor(np.zeros((2, Data.num_data + 1, Data.D_in, Data.D_in))))


@cache_tensor
def rbf_kern():
    return kernels.RBF(Data.D_in, variance=rng.rand(), lengthscales=rng.rand() + 1.)

@cache_tensor
def rbf_kern_2():
    # Additional cached rbf kernel for rbf cross covariance tests 
    return kernels.RBF(Data.D_in, variance=rng.rand(), lengthscales=rng.rand() + 1.)

@cache_tensor
def lin_kern():
    return kernels.Linear(Data.D_in, variance=rng.rand())


@cache_tensor
def matern_kern():
    return kernels.Matern32(Data.D_in, variance=rng.rand())


@cache_tensor
def rbf_lin_sum_kern():
    return kernels.Sum([
        kernels.RBF(Data.D_in, variance=rng.rand(), lengthscales=rng.rand() + 1.),
        kernels.Linear(Data.D_in, variance=rng.rand())
    ])


@cache_tensor
def rbf_lin_sum_kern2():
    return kernels.Sum([
        kernels.Linear(Data.D_in, variance=rng.rand()),
        kernels.RBF(Data.D_in, variance=rng.rand(), lengthscales=rng.rand() + 1.),
        kernels.Linear(Data.D_in, variance=rng.rand()),
        kernels.RBF(Data.D_in, variance=rng.rand(), lengthscales=rng.rand() + 1.),
    ])


@cache_tensor
def rbf_lin_prod_kern():
    return kernels.Product([
        kernels.RBF(1, variance=rng.rand(), lengthscales=rng.rand() + 1., active_dims=[0]),
        kernels.Linear(1, variance=rng.rand(), active_dims=[1])
>>>>>>> 44989ecc
    ])
}


def kerns(*args):
    return [_kerns[k] for k in args]


def distrs(*args):
    return [_distrs[k] for k in args]


def means(*args):
    return [_means[k] for k in args]


@pytest.fixture
def inducing_variable():
    return inducing_variables.InducingPoints(Z)


def _check(params):
    analytic = expectation(*params)
    quad = quadrature_expectation(*params)
    assert_allclose(analytic, quad, rtol=RTOL)


# =================================== TESTS ===================================

distr_args1 = distrs("gauss")
mean_args = means("lin", "identity", "const", "zero")
kern_args1 = kerns("lin", "rbf", "rbf_lin_sum", "rbf_lin_prod")
kern_args2 = kerns("lin", "rbf", "rbf_lin_sum")


@pytest.mark.parametrize("distribution", distr_args1)
@pytest.mark.parametrize("mean1", mean_args)
@pytest.mark.parametrize("mean2", mean_args)
@pytest.mark.parametrize(
    "arg_filter", [lambda p, m1, m2: (p, m1), lambda p, m1, m2: (p, m1, m2)])
def test_mean_function_only_expectations(distribution, mean1, mean2,
                                         arg_filter):
    params = arg_filter(distribution, mean1, mean2)
    _check(params)


@pytest.mark.parametrize("distribution", distrs("gauss", "gauss_diag"))
@pytest.mark.parametrize("kernel", kern_args1)
@pytest.mark.parametrize("arg_filter", [
    lambda p, k, f: (p, k), lambda p, k, f: (p, (k, f)), lambda p, k, f:
    (p, (k, f), (k, f))
])
def test_kernel_only_expectations(distribution, kernel, inducing_variable, arg_filter):
    params = arg_filter(distribution, kernel, inducing_variable)
    _check(params)


@pytest.mark.parametrize("distribution", distr_args1)
@pytest.mark.parametrize("kernel", kerns("rbf", "lin", "matern",
                                         "rbf_lin_sum"))
@pytest.mark.parametrize("mean", mean_args)
@pytest.mark.parametrize(
    "arg_filter",
    [lambda p, k, f, m: (p, (k, f), m), lambda p, k, f, m: (p, m, (k, f))])
def test_kernel_mean_function_expectations(distribution, kernel, inducing_variable, mean,
                                           arg_filter):
    params = arg_filter(distribution, kernel, inducing_variable, mean)
    _check(params)


@pytest.mark.parametrize("kernel", kern_args1)
def test_eKdiag_no_uncertainty(kernel):
    eKdiag = expectation(_distrs['dirac_diag'], kernel)
    Kdiag = kernel(Xmu, full=False)
    assert_allclose(eKdiag, Kdiag, rtol=RTOL)


@pytest.mark.parametrize("kernel", kern_args1)
def test_eKxz_no_uncertainty(kernel, inducing_variable):
    eKxz = expectation(_distrs['dirac_diag'], (kernel, inducing_variable))
    Kxz = kernel(Xmu, Z)
    assert_allclose(eKxz, Kxz, rtol=RTOL)


@pytest.mark.parametrize("kernel", kern_args2)
@pytest.mark.parametrize("mean", mean_args)
def test_eMxKxz_no_uncertainty(kernel, inducing_variable, mean):
    exKxz = expectation(_distrs['dirac_diag'], mean, (kernel, inducing_variable))
    Kxz = kernel(Xmu, Z)
    xKxz = expectation(_distrs['dirac_gauss'],
                       mean)[:, :, None] * Kxz[:, None, :]
    assert_allclose(exKxz, xKxz, rtol=RTOL)


@pytest.mark.parametrize("kernel", kern_args1)
def test_eKzxKxz_no_uncertainty(kernel, inducing_variable):
    eKzxKxz = expectation(_distrs['dirac_diag'], (kernel, inducing_variable),
                          (kernel, inducing_variable))
    Kxz = kernel(Xmu, Z)
    KzxKxz = Kxz[:, :, None] * Kxz[:, None, :]
    assert_allclose(eKzxKxz, KzxKxz, rtol=RTOL)


<<<<<<< HEAD
def test_RBF_eKzxKxz_gradient_notNaN():
=======
def test_RBF_eKzxKxz_gradient_not_NaN(session_tf):
>>>>>>> 44989ecc
    """
    Ensure that <K_{Z, x} K_{x, Z}>_p(x) is not NaN and correct, when
    K_{Z, Z} is zero with finite precision. See pull request #595.
    """
    kernel = gpflow.kernels.SquaredExponential(1, lengthscale=0.1)
    kernel.variance <<= 2.

    p = gpflow.probability_distributions.Gaussian(
<<<<<<< HEAD
        tf.constant([[10]], dtype=default_float()),
        tf.constant([[[0.1]]], dtype=default_float()))
    z = gpflow.inducing_variables.InducingPoints([[-10.], [10.]])
=======
        tf.constant([[10]], dtype=gpflow.settings.float_type),
        tf.constant([[[0.1]]], dtype=gpflow.settings.float_type))
    z = gpflow.features.InducingPoints([[-10.], [10.]])

    ekz = expectation(p, (kern, z), (kern, z))
>>>>>>> 44989ecc

    with tf.GradientTape() as tape:
        ekz = expectation(p, (kernel, z), (kernel, z))
        grad = tape.gradient(ekz, kernel.lengthscale)
        assert grad is not None and not np.isnan(grad)


@pytest.mark.parametrize("distribution", distrs("gauss_diag"))
@pytest.mark.parametrize("kern1", kerns("rbf_act_dim_0", "lin_act_dim_0"))
@pytest.mark.parametrize("kern2", kerns("rbf_act_dim_1", "lin_act_dim_1"))
def test_eKzxKxz_separate_dims_simplification(distribution, kern1, kern2,
                                              inducing_variable):
    _check((distribution, (kern1, inducing_variable), (kern2, inducing_variable)))


@pytest.mark.parametrize("distribution", distr_args1)
@pytest.mark.parametrize("kern1", kerns("rbf_lin_sum"))
@pytest.mark.parametrize("kern2", kerns("rbf_lin_sum2"))
def test_eKzxKxz_different_sum_kernels(distribution, kern1, kern2, inducing_variable):
    _check((distribution, (kern1, inducing_variable), (kern2, inducing_variable)))


@pytest.mark.parametrize("distribution", distr_args1)
@pytest.mark.parametrize("kern1", kerns("rbf_lin_sum2"))
@pytest.mark.parametrize("kern2", kerns("rbf_lin_sum2"))
def test_eKzxKxz_same_vs_different_sum_kernels(distribution, kern1, kern2,
                                               inducing_variable):
    # check the result is the same if we pass different objects with the same value
    same = expectation(*(distribution, (kern1, inducing_variable), (kern1, inducing_variable)))
    different = expectation(*(distribution, (kern1, inducing_variable),
                              (kern2, inducing_variable)))
    assert_allclose(same, different, rtol=RTOL)


@pytest.mark.parametrize("distribution", distrs("markov_gauss"))
@pytest.mark.parametrize("kernel", kern_args2)
@pytest.mark.parametrize("mean", means("identity"))
def test_exKxz_markov(distribution, kernel, mean, inducing_variable):
    _check((distribution, (kernel, inducing_variable), mean))


@pytest.mark.parametrize("distribution", distrs("dirac_markov_gauss"))
@pytest.mark.parametrize("kernel", kern_args2)
@pytest.mark.parametrize("mean", means("identity"))
def test_exKxz_markov_no_uncertainty(distribution, kernel, mean, inducing_variable):
    exKxz = expectation(distribution, (kernel, inducing_variable), mean)
    Kzx = kernel(Xmu_markov[:-1, :], Z)  # NxM
    xKxz = Kzx[..., None] * Xmu_markov[1:, None, :]  # NxMxD
    assert_allclose(exKxz, xKxz, rtol=RTOL)


<<<<<<< HEAD
@pytest.mark.parametrize("kernel", kerns("rbf"))
@pytest.mark.parametrize("distribution",
                         distrs("gauss", "gauss_diag", "markov_gauss"))
def test_cov_shape_inference(distribution, kernel, inducing_variable):
    gauss_tuple = (distribution.mu, distribution.cov)
    _check((gauss_tuple, (kernel, inducing_variable)))
    if isinstance(distribution, MarkovGaussian):
        _check((gauss_tuple, None, (kernel, inducing_variable)))
=======
@pytest.mark.parametrize("distribution", [gauss, gauss_diag, markov_gauss])
def test_cov_shape_inference(session_tf, distribution, feature):
    gauss_tuple = (distribution().mu, distribution().cov)
    _check((gauss_tuple, (rbf_kern(), feature)))
    if isinstance(distribution(), MarkovGaussian):
        _check((gauss_tuple, None, (rbf_kern(), feature)))


@pytest.mark.parametrize("distribution", [gauss, gauss_diag])
@pytest.mark.parametrize("kernel1", [rbf_kern, rbf_kern_2])
@pytest.mark.parametrize("kernel2", [rbf_kern, rbf_kern_2])
@pytest.mark.parametrize("feat1", [feat1, feat2])
@pytest.mark.parametrize("feat2", [feat1, feat2])
def test_eKzxKxz_rbf_cross_covariance(session_tf,
                                      distribution, kernel1, kernel2,
                                      feat1, feat2):
    _check((distribution(), (kernel1(), feat1()), (kernel2(), feat2())))
>>>>>>> 44989ecc
<|MERGE_RESOLUTION|>--- conflicted
+++ resolved
@@ -13,34 +13,24 @@
 # limitations under the License.
 
 import numpy as np
+import tensorflow as tf
+import copy
+
 import pytest
-import tensorflow as tf
+
+import gpflow
+from gpflow.expectations import expectation, quadrature_expectation
+from gpflow.probability_distributions import Gaussian, DiagonalGaussian, MarkovGaussian
+from gpflow import kernels, mean_functions, features
+from gpflow.test_util import session_tf
+from gpflow.test_util import cache_tensor
+
 from numpy.testing import assert_allclose
-from tensorflow import convert_to_tensor as ctt
-
-import gpflow
-from gpflow import inducing_variables, kernels
-from gpflow import mean_functions as mf
-from gpflow.config import default_float
-from gpflow.expectations import expectation, quadrature_expectation
-from gpflow.probability_distributions import (DiagonalGaussian, Gaussian,
-                                              MarkovGaussian)
 
 rng = np.random.RandomState(1)
 RTOL = 1e-6
 
-num_data = 5
-num_ind = 4
-D_in = 2
-D_out = 2
-
-<<<<<<< HEAD
-Xmu = ctt(rng.randn(num_data, D_in))
-Xmu_markov = ctt(rng.randn(num_data + 1, D_in))  # (N+1)xD
-Xcov = rng.randn(num_data, D_in, D_in)
-Xcov = ctt(Xcov @ np.transpose(Xcov, (0, 2, 1)))
-Z = rng.randn(num_ind, D_in)
-=======
+
 class Data:
     num_data = 3
     num_ind = 4
@@ -85,80 +75,31 @@
     return Gaussian(
         tf.convert_to_tensor(Data.Xmu),
         tf.convert_to_tensor(Data.Xcov))
->>>>>>> 44989ecc
-
-
+
+
+@cache_tensor
+def dirac_gauss():
+    return Gaussian(
+        tf.convert_to_tensor(Data.Xmu),
+        tf.convert_to_tensor(np.zeros((Data.num_data, Data.D_in, Data.D_in))))
+
+
+@cache_tensor
+def gauss_diag():
+    return DiagonalGaussian(
+        tf.convert_to_tensor(Data.Xmu),
+        tf.convert_to_tensor(rng.rand(Data.num_data, Data.D_in)))
+
+
+@cache_tensor
+def dirac_diag():
+    return DiagonalGaussian(
+        tf.convert_to_tensor(Data.Xmu),
+        tf.convert_to_tensor(np.zeros((Data.num_data, Data.D_in))))
+
+
+@cache_tensor
 def markov_gauss():
-<<<<<<< HEAD
-    cov_params = rng.randn(num_data + 1, D_in, 2 * D_in) / 2.  # (N+1)xDx2D
-    Xcov = cov_params @ np.transpose(cov_params, (0, 2, 1))  # (N+1)xDxD
-    Xcross = cov_params[:-1] @ np.transpose(cov_params[1:], (0, 2, 1))  # NxDxD
-    Xcross = np.concatenate((Xcross, np.zeros((1, D_in, D_in))),
-                            0)  # (N+1)xDxD
-    Xcov = np.stack([Xcov, Xcross])  # 2x(N+1)xDxD
-    return MarkovGaussian(Xmu_markov, ctt(Xcov))
-
-
-_means = {
-    'lin': mf.Linear(A=rng.randn(D_in, D_out), b=rng.randn(D_out)),
-    'identity': mf.Identity(input_dim=D_in),
-    'const': mf.Constant(c=rng.randn(D_out)),
-    'zero': mf.Zero(output_dim=D_out)
-}
-
-_distrs = {
-    'gauss':
-    Gaussian(Xmu, Xcov),
-    'dirac_gauss':
-    Gaussian(Xmu, np.zeros((num_data, D_in, D_in))),
-    'gauss_diag':
-    DiagonalGaussian(Xmu, rng.rand(num_data, D_in)),
-    'dirac_diag':
-    DiagonalGaussian(Xmu, np.zeros((num_data, D_in))),
-    'dirac_markov_gauss':
-    MarkovGaussian(Xmu_markov, np.zeros((2, num_data + 1, D_in, D_in))),
-    'markov_gauss':
-    markov_gauss()
-}
-
-_kerns = {
-    'rbf':
-    kernels.SquaredExponential(variance=rng.rand(), lengthscale=rng.rand() + 1.),
-    'lin':
-    kernels.Linear(variance=rng.rand()),
-    'matern':
-    kernels.Matern32(variance=rng.rand()),
-    'rbf_act_dim_0':
-    kernels.SquaredExponential(variance=rng.rand(),
-                               lengthscale=rng.rand() + 1.,
-                               active_dims=[0]),
-    'rbf_act_dim_1':
-    kernels.SquaredExponential(variance=rng.rand(),
-                               lengthscale=rng.rand() + 1.,
-                               active_dims=[1]),
-    'lin_act_dim_0':
-    kernels.Linear(variance=rng.rand(), active_dims=[0]),
-    'lin_act_dim_1':
-    kernels.Linear(variance=rng.rand(), active_dims=[1]),
-    'rbf_lin_sum':
-    kernels.Sum([
-        kernels.SquaredExponential(variance=rng.rand(), lengthscale=rng.rand() + 1.),
-        kernels.Linear(variance=rng.rand())
-    ]),
-    'rbf_lin_sum2':
-    kernels.Sum([
-        kernels.Linear(variance=rng.rand()),
-        kernels.SquaredExponential(variance=rng.rand(), lengthscale=rng.rand() + 1.),
-        kernels.Linear(variance=rng.rand()),
-        kernels.SquaredExponential(variance=rng.rand(), lengthscale=rng.rand() + 1.),
-    ]),
-    'rbf_lin_prod':
-    kernels.Product([
-        kernels.SquaredExponential(variance=rng.rand(),
-                                   lengthscale=rng.rand() + 1.,
-                                   active_dims=[0]),
-        kernels.Linear(variance=rng.rand(), active_dims=[1])
-=======
     return MarkovGaussian(
         tf.convert_to_tensor(Data.Xmu_markov),
         tf.convert_to_tensor(Data.Xcov_markov))
@@ -213,195 +154,187 @@
     return kernels.Product([
         kernels.RBF(1, variance=rng.rand(), lengthscales=rng.rand() + 1., active_dims=[0]),
         kernels.Linear(1, variance=rng.rand(), active_dims=[1])
->>>>>>> 44989ecc
     ])
-}
-
-
-def kerns(*args):
-    return [_kerns[k] for k in args]
-
-
-def distrs(*args):
-    return [_distrs[k] for k in args]
-
-
-def means(*args):
-    return [_means[k] for k in args]
-
-
-@pytest.fixture
-def inducing_variable():
-    return inducing_variables.InducingPoints(Z)
+
+
+@cache_tensor
+def rbf_kern_act_dim_0():
+    return kernels.RBF(1, variance=rng.rand(), lengthscales=rng.rand() + 1., active_dims=[0])
+
+
+@cache_tensor
+def rbf_kern_act_dim_1():
+    return kernels.RBF(1, variance=rng.rand(), lengthscales=rng.rand() + 1., active_dims=[1])
+
+
+@cache_tensor
+def lin_kern_act_dim_0():
+    return kernels.Linear(1, variance=rng.rand(), active_dims=[0])
+
+
+@cache_tensor
+def lin_kern_act_dim_1():
+    return kernels.Linear(1, variance=rng.rand(), active_dims=[1])
+
+
+@cache_tensor
+def lin_mean():
+    return mean_functions.Linear(A=rng.randn(Data.D_in, Data.D_out), b=rng.randn(Data.D_out))
+
+
+@cache_tensor
+def identity_mean():
+    # Note: Identity can only be used if Din == Dout
+    return mean_functions.Identity(input_dim=Data.D_in)
+
+
+@cache_tensor
+def const_mean():
+    return mean_functions.Constant(c=rng.randn(Data.D_out))
+
+
+@cache_tensor
+def zero_mean():
+    return mean_functions.Zero(output_dim=Data.D_out)
 
 
 def _check(params):
     analytic = expectation(*params)
     quad = quadrature_expectation(*params)
+    session = tf.get_default_session()
+    analytic, quad = session.run([analytic, quad])
     assert_allclose(analytic, quad, rtol=RTOL)
 
 
 # =================================== TESTS ===================================
 
-distr_args1 = distrs("gauss")
-mean_args = means("lin", "identity", "const", "zero")
-kern_args1 = kerns("lin", "rbf", "rbf_lin_sum", "rbf_lin_prod")
-kern_args2 = kerns("lin", "rbf", "rbf_lin_sum")
-
-
-@pytest.mark.parametrize("distribution", distr_args1)
-@pytest.mark.parametrize("mean1", mean_args)
-@pytest.mark.parametrize("mean2", mean_args)
-@pytest.mark.parametrize(
-    "arg_filter", [lambda p, m1, m2: (p, m1), lambda p, m1, m2: (p, m1, m2)])
-def test_mean_function_only_expectations(distribution, mean1, mean2,
-                                         arg_filter):
-    params = arg_filter(distribution, mean1, mean2)
+@pytest.mark.parametrize("distribution", [gauss])
+@pytest.mark.parametrize("mean1", [lin_mean, identity_mean, const_mean, zero_mean])
+@pytest.mark.parametrize("mean2", [lin_mean, identity_mean, const_mean, zero_mean])
+@pytest.mark.parametrize("arg_filter",
+                         [lambda p, m1, m2: (p, m1),
+                          lambda p, m1, m2: (p, m1, m2)])
+def test_mean_function_only_expectations(session_tf, distribution, mean1, mean2, arg_filter):
+    params = arg_filter(distribution(), mean1(), mean2())
     _check(params)
 
 
-@pytest.mark.parametrize("distribution", distrs("gauss", "gauss_diag"))
-@pytest.mark.parametrize("kernel", kern_args1)
-@pytest.mark.parametrize("arg_filter", [
-    lambda p, k, f: (p, k), lambda p, k, f: (p, (k, f)), lambda p, k, f:
-    (p, (k, f), (k, f))
-])
-def test_kernel_only_expectations(distribution, kernel, inducing_variable, arg_filter):
-    params = arg_filter(distribution, kernel, inducing_variable)
+@pytest.mark.parametrize("distribution", [gauss, gauss_diag])
+@pytest.mark.parametrize("kernel", [lin_kern, rbf_kern, rbf_lin_sum_kern, rbf_lin_prod_kern])
+@pytest.mark.parametrize("arg_filter",
+                         [lambda p, k, f: (p, k),
+                          lambda p, k, f: (p, (k, f)),
+                          lambda p, k, f: (p, (k, f), (k, f))])
+def test_kernel_only_expectations(session_tf, distribution, kernel, feature, arg_filter):
+    params = arg_filter(distribution(), kernel(), feature)
     _check(params)
 
 
-@pytest.mark.parametrize("distribution", distr_args1)
-@pytest.mark.parametrize("kernel", kerns("rbf", "lin", "matern",
-                                         "rbf_lin_sum"))
-@pytest.mark.parametrize("mean", mean_args)
-@pytest.mark.parametrize(
-    "arg_filter",
-    [lambda p, k, f, m: (p, (k, f), m), lambda p, k, f, m: (p, m, (k, f))])
-def test_kernel_mean_function_expectations(distribution, kernel, inducing_variable, mean,
-                                           arg_filter):
-    params = arg_filter(distribution, kernel, inducing_variable, mean)
+@pytest.mark.parametrize("distribution", [gauss])
+@pytest.mark.parametrize("kernel", [rbf_kern, lin_kern, matern_kern, rbf_lin_sum_kern])
+@pytest.mark.parametrize("mean", [lin_mean, identity_mean, const_mean, zero_mean])
+@pytest.mark.parametrize("arg_filter",
+                         [lambda p, k, f, m: (p, (k, f), m),
+                          lambda p, k, f, m: (p, m, (k, f))])
+def test_kernel_mean_function_expectations(
+        session_tf, distribution, kernel, feature, mean, arg_filter):
+    params = arg_filter(distribution(), kernel(), feature, mean())
     _check(params)
 
 
-@pytest.mark.parametrize("kernel", kern_args1)
-def test_eKdiag_no_uncertainty(kernel):
-    eKdiag = expectation(_distrs['dirac_diag'], kernel)
-    Kdiag = kernel(Xmu, full=False)
+@pytest.mark.parametrize("kernel", [lin_kern, rbf_kern, rbf_lin_sum_kern, rbf_lin_prod_kern])
+def test_eKdiag_no_uncertainty(session_tf, kernel):
+    eKdiag = expectation(dirac_diag(), kernel())
+    Kdiag = kernel().Kdiag(Data.Xmu)
+    eKdiag, Kdiag = session_tf.run([eKdiag, Kdiag])
     assert_allclose(eKdiag, Kdiag, rtol=RTOL)
 
 
-@pytest.mark.parametrize("kernel", kern_args1)
-def test_eKxz_no_uncertainty(kernel, inducing_variable):
-    eKxz = expectation(_distrs['dirac_diag'], (kernel, inducing_variable))
-    Kxz = kernel(Xmu, Z)
+@pytest.mark.parametrize("kernel", [lin_kern, rbf_kern, rbf_lin_sum_kern, rbf_lin_prod_kern])
+def test_eKxz_no_uncertainty(session_tf, kernel, feature):
+    eKxz = expectation(dirac_diag(), (kernel(), feature))
+    Kxz = kernel().K(Data.Xmu, Data.Z)
+    eKxz, Kxz = session_tf.run([eKxz, Kxz])
     assert_allclose(eKxz, Kxz, rtol=RTOL)
 
 
-@pytest.mark.parametrize("kernel", kern_args2)
-@pytest.mark.parametrize("mean", mean_args)
-def test_eMxKxz_no_uncertainty(kernel, inducing_variable, mean):
-    exKxz = expectation(_distrs['dirac_diag'], mean, (kernel, inducing_variable))
-    Kxz = kernel(Xmu, Z)
-    xKxz = expectation(_distrs['dirac_gauss'],
-                       mean)[:, :, None] * Kxz[:, None, :]
+@pytest.mark.parametrize("kernel", [lin_kern, rbf_kern, rbf_lin_sum_kern])
+@pytest.mark.parametrize("mean", [lin_mean, identity_mean, const_mean, zero_mean])
+def test_eMxKxz_no_uncertainty(session_tf, kernel, feature, mean):
+    exKxz = expectation(dirac_diag(), mean(), (kernel(), feature))
+    Kxz = kernel().K(Data.Xmu, Data.Z)
+    xKxz = expectation(dirac_gauss(), mean())[:, :, None] * Kxz[:, None, :]
+    exKxz, xKxz = session_tf.run([exKxz, xKxz])
     assert_allclose(exKxz, xKxz, rtol=RTOL)
 
 
-@pytest.mark.parametrize("kernel", kern_args1)
-def test_eKzxKxz_no_uncertainty(kernel, inducing_variable):
-    eKzxKxz = expectation(_distrs['dirac_diag'], (kernel, inducing_variable),
-                          (kernel, inducing_variable))
-    Kxz = kernel(Xmu, Z)
+@pytest.mark.parametrize("kernel", [lin_kern, rbf_kern, rbf_lin_sum_kern, rbf_lin_prod_kern])
+def test_eKzxKxz_no_uncertainty(session_tf, kernel, feature):
+    kern = kernel()
+    eKzxKxz = expectation(dirac_diag(), (kern, feature), (kern, feature))
+    Kxz = kern.K(Data.Xmu, Data.Z)
+    eKzxKxz, Kxz = session_tf.run([eKzxKxz, Kxz])
     KzxKxz = Kxz[:, :, None] * Kxz[:, None, :]
     assert_allclose(eKzxKxz, KzxKxz, rtol=RTOL)
 
 
-<<<<<<< HEAD
-def test_RBF_eKzxKxz_gradient_notNaN():
-=======
 def test_RBF_eKzxKxz_gradient_not_NaN(session_tf):
->>>>>>> 44989ecc
     """
     Ensure that <K_{Z, x} K_{x, Z}>_p(x) is not NaN and correct, when
     K_{Z, Z} is zero with finite precision. See pull request #595.
     """
-    kernel = gpflow.kernels.SquaredExponential(1, lengthscale=0.1)
-    kernel.variance <<= 2.
+    kern = gpflow.kernels.RBF(1, lengthscales=0.1)
+    kern.variance = 2.
 
     p = gpflow.probability_distributions.Gaussian(
-<<<<<<< HEAD
-        tf.constant([[10]], dtype=default_float()),
-        tf.constant([[[0.1]]], dtype=default_float()))
-    z = gpflow.inducing_variables.InducingPoints([[-10.], [10.]])
-=======
         tf.constant([[10]], dtype=gpflow.settings.float_type),
         tf.constant([[[0.1]]], dtype=gpflow.settings.float_type))
     z = gpflow.features.InducingPoints([[-10.], [10.]])
 
     ekz = expectation(p, (kern, z), (kern, z))
->>>>>>> 44989ecc
-
-    with tf.GradientTape() as tape:
-        ekz = expectation(p, (kernel, z), (kernel, z))
-        grad = tape.gradient(ekz, kernel.lengthscale)
-        assert grad is not None and not np.isnan(grad)
-
-
-@pytest.mark.parametrize("distribution", distrs("gauss_diag"))
-@pytest.mark.parametrize("kern1", kerns("rbf_act_dim_0", "lin_act_dim_0"))
-@pytest.mark.parametrize("kern2", kerns("rbf_act_dim_1", "lin_act_dim_1"))
-def test_eKzxKxz_separate_dims_simplification(distribution, kern1, kern2,
-                                              inducing_variable):
-    _check((distribution, (kern1, inducing_variable), (kern2, inducing_variable)))
-
-
-@pytest.mark.parametrize("distribution", distr_args1)
-@pytest.mark.parametrize("kern1", kerns("rbf_lin_sum"))
-@pytest.mark.parametrize("kern2", kerns("rbf_lin_sum2"))
-def test_eKzxKxz_different_sum_kernels(distribution, kern1, kern2, inducing_variable):
-    _check((distribution, (kern1, inducing_variable), (kern2, inducing_variable)))
-
-
-@pytest.mark.parametrize("distribution", distr_args1)
-@pytest.mark.parametrize("kern1", kerns("rbf_lin_sum2"))
-@pytest.mark.parametrize("kern2", kerns("rbf_lin_sum2"))
-def test_eKzxKxz_same_vs_different_sum_kernels(distribution, kern1, kern2,
-                                               inducing_variable):
+
+    g, = tf.gradients(ekz, kern.lengthscales._unconstrained_tensor)
+    grad = session_tf.run(g)
+    assert grad is not None and not np.isnan(grad)
+
+
+@pytest.mark.parametrize("kernel1", [rbf_kern_act_dim_0, lin_kern_act_dim_0])
+@pytest.mark.parametrize("kernel2", [rbf_kern_act_dim_1, lin_kern_act_dim_1])
+def test_eKzxKxz_separate_dims_simplification(
+        session_tf, kernel1, kernel2, feature):
+    _check((gauss_diag(), (kernel1(), feature), (kernel2(), feature)))
+
+
+def test_eKzxKxz_different_sum_kernels(session_tf, feature):
+    kern1, kern2 = rbf_lin_sum_kern(), rbf_lin_sum_kern2()
+    _check((gauss(), (kern1, feature), (kern2, feature)))
+
+
+def test_eKzxKxz_same_vs_different_sum_kernels(session_tf, feature):
     # check the result is the same if we pass different objects with the same value
-    same = expectation(*(distribution, (kern1, inducing_variable), (kern1, inducing_variable)))
-    different = expectation(*(distribution, (kern1, inducing_variable),
-                              (kern2, inducing_variable)))
+    kern1 = rbf_lin_sum_kern2()
+    kern2 = copy.copy(rbf_lin_sum_kern2())
+    same = expectation(*(gauss(), (kern1, feature), (kern1, feature)))
+    different = expectation(*(gauss(), (kern1, feature), (kern2, feature)))
+    session = tf.get_default_session()
+    same, different = session.run([same, different])
     assert_allclose(same, different, rtol=RTOL)
 
 
-@pytest.mark.parametrize("distribution", distrs("markov_gauss"))
-@pytest.mark.parametrize("kernel", kern_args2)
-@pytest.mark.parametrize("mean", means("identity"))
-def test_exKxz_markov(distribution, kernel, mean, inducing_variable):
-    _check((distribution, (kernel, inducing_variable), mean))
-
-
-@pytest.mark.parametrize("distribution", distrs("dirac_markov_gauss"))
-@pytest.mark.parametrize("kernel", kern_args2)
-@pytest.mark.parametrize("mean", means("identity"))
-def test_exKxz_markov_no_uncertainty(distribution, kernel, mean, inducing_variable):
-    exKxz = expectation(distribution, (kernel, inducing_variable), mean)
-    Kzx = kernel(Xmu_markov[:-1, :], Z)  # NxM
-    xKxz = Kzx[..., None] * Xmu_markov[1:, None, :]  # NxMxD
+@pytest.mark.parametrize("kernel", [rbf_kern, lin_kern, rbf_lin_sum_kern])
+def test_exKxz_markov(session_tf, kernel, feature):
+    _check((markov_gauss(), (kernel(), feature), identity_mean()))
+
+
+@pytest.mark.parametrize("kernel", [rbf_kern, lin_kern, rbf_lin_sum_kern])
+def test_exKxz_markov_no_uncertainty(session_tf, kernel, feature):
+    exKxz = expectation(dirac_markov_gauss(), (kernel(), feature), identity_mean())
+    exKxz = session_tf.run(exKxz)
+    Kzx = kernel().compute_K(Data.Xmu_markov[:-1, :], Data.Z)  # NxM
+    xKxz = Kzx[..., None] * Data.Xmu_markov[1:, None, :]  # NxMxD
     assert_allclose(exKxz, xKxz, rtol=RTOL)
 
 
-<<<<<<< HEAD
-@pytest.mark.parametrize("kernel", kerns("rbf"))
-@pytest.mark.parametrize("distribution",
-                         distrs("gauss", "gauss_diag", "markov_gauss"))
-def test_cov_shape_inference(distribution, kernel, inducing_variable):
-    gauss_tuple = (distribution.mu, distribution.cov)
-    _check((gauss_tuple, (kernel, inducing_variable)))
-    if isinstance(distribution, MarkovGaussian):
-        _check((gauss_tuple, None, (kernel, inducing_variable)))
-=======
 @pytest.mark.parametrize("distribution", [gauss, gauss_diag, markov_gauss])
 def test_cov_shape_inference(session_tf, distribution, feature):
     gauss_tuple = (distribution().mu, distribution().cov)
@@ -418,5 +351,4 @@
 def test_eKzxKxz_rbf_cross_covariance(session_tf,
                                       distribution, kernel1, kernel2,
                                       feat1, feat2):
-    _check((distribution(), (kernel1(), feat1()), (kernel2(), feat2())))
->>>>>>> 44989ecc
+    _check((distribution(), (kernel1(), feat1()), (kernel2(), feat2())))