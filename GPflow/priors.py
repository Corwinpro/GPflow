# Copyright 2016 Valentine Svensson, James Hensman, alexggmatthews
# 
# Licensed under the Apache License, Version 2.0 (the "License");
# you may not use this file except in compliance with the License.
# You may obtain a copy of the License at
# 
# http://www.apache.org/licenses/LICENSE-2.0
# 
# Unless required by applicable law or agreed to in writing, software
# distributed under the License is distributed on an "AS IS" BASIS,
# WITHOUT WARRANTIES OR CONDITIONS OF ANY KIND, either express or implied.
# See the License for the specific language governing permissions and
# limitations under the License.


from __future__ import absolute_import
import tensorflow as tf
import numpy as np
from .param import Parameterized
<<<<<<< HEAD
from .settings import float_type, np_float_type
=======
from . import densities
>>>>>>> b75ac864


class Prior(Parameterized):
    def logp(self, x):
        """
        The log density of the prior as x

        All priors (for the moment) are univariate, so if x is a vector or an
        array, this is the sum of the log densities.
        """
        raise NotImplementedError

    def __str__(self):
        """
        A short string to describe the prior at print time
        """
        raise NotImplementedError


class Gaussian(Prior):
    def __init__(self, mu, var):
        Prior.__init__(self)
        self.mu = np.atleast_1d(np.array(mu, np_float_type))
        self.var = np.atleast_1d(np.array(var, np_float_type))

    def logp(self, x):
        return tf.reduce_sum(densities.gaussian(x, self.mu, self.var))

    def __str__(self):
        return "N("+str(self.mu) + "," + str(self.var) + ")"


class LogNormal(Prior):
    def __init__(self, mu, var):
        Prior.__init__(self)
        self.mu = np.atleast_1d(np.array(mu, np_float_type))
        self.var = np.atleast_1d(np.array(var, np_float_type))

    def logp(self, x):
        return tf.reduce_sum(densities.lognormal(x, self.mu, self.var))

    def __str__(self):
        return "logN("+str(self.mu) + "," + str(self.var) + ")"


class Gamma(Prior):
    def __init__(self, shape, scale):
        Prior.__init__(self)
        self.shape = np.atleast_1d(np.array(shape, np_float_type))
        self.scale = np.atleast_1d(np.array(scale, np_float_type))

    def logp(self, x):
        return tf.reduce_sum(densities.gamma(self.shape, self.scale, x))

    def __str__(self):
        return "Ga("+str(self.shape) + "," + str(self.scale) + ")"


class Laplace(Prior):
    def __init__(self, mu, sigma):
        Prior.__init__(self)
        self.mu = np.atleast_1d(np.array(mu, np_float_type))
        self.sigma = np.atleast_1d(np.array(sigma, np_float_type))

    def logp(self, x):
        return tf.reduce_sum(densities.laplace(self.mu, self.sigma, x))

    def __str__(self):
        return "Lap.("+str(self.mu) + "," + str(self.sigma) + ")"


class Uniform(Prior):
    def __init__(self, lower=0, upper=1):
        self.log_height = - np.log(upper - lower)
        self.lower, self.upper = lower, upper

    def logp(self, x):
        return self.log_height * tf.cast(tf.size(x), float_type)

    def __str__(self):
        return "U("+str(self.lower) + "," + str(self.upper) + ")"<|MERGE_RESOLUTION|>--- conflicted
+++ resolved
@@ -1,11 +1,11 @@
 # Copyright 2016 Valentine Svensson, James Hensman, alexggmatthews
-# 
+#
 # Licensed under the Apache License, Version 2.0 (the "License");
 # you may not use this file except in compliance with the License.
 # You may obtain a copy of the License at
-# 
+#
 # http://www.apache.org/licenses/LICENSE-2.0
-# 
+#
 # Unless required by applicable law or agreed to in writing, software
 # distributed under the License is distributed on an "AS IS" BASIS,
 # WITHOUT WARRANTIES OR CONDITIONS OF ANY KIND, either express or implied.
@@ -17,11 +17,10 @@
 import tensorflow as tf
 import numpy as np
 from .param import Parameterized
-<<<<<<< HEAD
-from .settings import float_type, np_float_type
-=======
 from . import densities
->>>>>>> b75ac864
+from ._settings import settings
+float_type = settings.dtypes.float_type
+np_float_type = np.float32 if float_type is tf.float32 else np.float64
 
 
 class Prior(Parameterized):
