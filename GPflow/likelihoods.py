--- conflicted
+++ resolved
@@ -1,15 +1,10 @@
 from . import densities
 import tensorflow as tf
 import numpy as np
-<<<<<<< HEAD
-from param import Parameterized, Param
-import transforms
-hermgauss = np.polynomial.hermite.hermgauss
-
-=======
 from .param import Parameterized, Param
 from . import transforms
->>>>>>> 9d770b04
+hermgauss = np.polynomial.hermite.hermgauss
+
 
 class Likelihood(Parameterized):
     def __init__(self):
@@ -20,12 +15,8 @@
         """
         Return the log density of the data given the function values.
         """
-<<<<<<< HEAD
         raise NotImplementedError("implement the logp function\
                                   for this likelihood")
-=======
-        raise NotImplementedError("implement the logp function for this likelihood")
->>>>>>> 9d770b04
 
     def conditional_mean(self, F):
         """
@@ -58,12 +49,8 @@
 
     def predict_mean_and_var(self, Fmu, Fvar):
         """
-<<<<<<< HEAD
         Given a Normal distribution for the latent function,
         return the mean of Y
-=======
-        Given a Normal distribution for the latend function, return the mean of Y
->>>>>>> 9d770b04
 
         if
             q(f) = N(Fmu, Fvar)
@@ -87,19 +74,11 @@
         gh_w /= np.sqrt(np.pi)
         gh_w = gh_w.reshape(-1, 1)
         shape = tf.shape(Fmu)
-<<<<<<< HEAD
-        Fmu, Fvar = [tf.reshape(e, (-1, 1)) for e in Fmu, Fvar]
+        Fmu, Fvar = [tf.reshape(e, (-1, 1)) for e in (Fmu, Fvar)]
         X = gh_x[None, :] * tf.sqrt(2.0 * Fvar) + Fmu
 
         # here's the quadrature for the mean
         E_y = tf.reshape(tf.matmul(self.conditional_mean(X), gh_w), shape)
-=======
-        Fmu, Fvar = [tf.reshape(e, (-1, 1)) for e in (Fmu, Fvar)]
-        X = gh_x[None,:] * tf.sqrt(2.0 * Fvar) + Fmu
-
-        #here's the quadrature for the mean
-        E_y =  tf.reshape(tf.matmul(self.conditional_mean(X), gh_w), shape)
->>>>>>> 9d770b04
 
         # here's the quadrature for the variance
         integrand = self.conditional_variance(X)\
@@ -130,15 +109,9 @@
         gh_x, gh_w = hermgauss(self.num_gauss_hermite_points)
         gh_w = gh_w.reshape(-1, 1)/np.sqrt(np.pi)
         shape = tf.shape(Fmu)
-<<<<<<< HEAD
-        Fmu, Fvar, Y = [tf.reshape(e, (-1, 1)) for e in Fmu, Fvar, Y]
+        Fmu, Fvar, Y = [tf.reshape(e, (-1, 1)) for e in (Fmu, Fvar, Y)]
         X = gh_x[None, :] * tf.sqrt(2.0 * Fvar) + Fmu
         Y = tf.tile(Y, [1, self.num_gauss_hermite_points])
-=======
-        Fmu, Fvar, Y = [tf.reshape(e, (-1,1)) for e in (Fmu, Fvar, Y)]
-        X = gh_x[None,:] * tf.sqrt(2.0 * Fvar) + Fmu
-        Y = tf.tile(Y, [1, self.num_gauss_hermite_points]) # broadcast Y to match X
->>>>>>> 9d770b04
         logp = self.logp(X, Y)
         return tf.reshape(tf.log(tf.matmul(tf.exp(logp), gh_w)), shape)
 
@@ -166,11 +139,7 @@
         gh_x = gh_x.reshape(1, -1)
         gh_w = gh_w.reshape(-1, 1)/np.sqrt(np.pi)
         shape = tf.shape(Fmu)
-<<<<<<< HEAD
-        Fmu, Fvar, Y = [tf.reshape(e, (-1, 1)) for e in Fmu, Fvar, Y]
-=======
-        Fmu, Fvar, Y = [tf.reshape(e, (-1,1)) for e in (Fmu, Fvar, Y)]
->>>>>>> 9d770b04
+        Fmu, Fvar, Y = [tf.reshape(e, (-1, 1)) for e in (Fmu, Fvar, Y)]
         X = gh_x * tf.sqrt(2.0 * Fvar) + Fmu
         Y = tf.tile(Y, [1, self.num_gauss_hermite_points])
         logp = self.logp(X, Y)
